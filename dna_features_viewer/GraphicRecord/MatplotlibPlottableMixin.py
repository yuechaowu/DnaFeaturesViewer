"""Useful functions for the library"""

import colorsys

import matplotlib.pyplot as plt
import matplotlib.patches as mpatches
from matplotlib.patches import Patch
import matplotlib.ticker as ticker

from ..compute_features_levels import compute_features_levels
from ..GraphicFeature import GraphicFeature
from matplotlib.colors import colorConverter
from .MultilinePlottableMixin import MultilinePlottableMixin
from .SequenceAndTranslationMixin import SequenceAndTranslationMixin


class MatplotlibPlottableMixin(MultilinePlottableMixin, SequenceAndTranslationMixin):
    """Class mixin for matplotlib-related methods."""

    default_elevate_outline_annotations = False
    default_strand_in_label_threshold = None

    def initialize_ax(self, ax, draw_line, with_ruler, ruler_color=None):
        """Initialize the ax: remove axis, draw a horizontal line, etc.

        Parameters
        ----------

        draw_line
          True/False to draw the horizontal line or not.

        with_ruler
          True/False to draw the indices indicators along the line.
        """
        ruler_color = ruler_color or self.default_ruler_color
        start, end = self.span
        plot_start, plot_end = start - 0.8, end - 0.2
        if draw_line:
            ax.plot([plot_start, plot_end], [0, 0], zorder=-1000, c="k")

        if with_ruler:  # only display the xaxis ticks
            ax.set_frame_on(False)
            ax.yaxis.set_visible(False)
            ax.xaxis.tick_bottom()
            if ruler_color is not None:
                ax.tick_params(axis="x", colors=ruler_color)
        else:  # don't display anything
            ax.axis("off")

        ax.set_xlim(plot_start, plot_end)
        if self.first_index != 0:
            ax.ticklabel_format(useOffset=False, style="plain")
        fmt = lambda x, p: "{:,}".format(int(x))
        ax.xaxis.set_major_formatter(ticker.FuncFormatter(fmt))
        if self.ticks_resolution == "auto":
            ax.xaxis.set_major_locator(ticker.MaxNLocator(integer=True))
        else:
            locator = ticker.MultipleLocator(self.ticks_resolution)
            ax.xaxis.set_major_locator(locator)

    def finalize_ax(
        self,
        ax,
        features_levels,
        annotations_max_level,
        auto_figure_height=False,
        ideal_yspan=None,
        annotations_are_elevated=True,
    ):
        """Prettify the figure with some last changes.

        Changes include redefining y-bounds and figure height.

        Parameters
        ----------

        ax
          ax on which the record was plotted.

        features_levels

        annotations_max_level
          Number indicating to the method the maximum height for an
          annotation, so the method can set ymax accordingly.

        auto_figure_height
          If true, the figure height will be automatically re-set to a nice
          value (counting ~0.4 inch per level in the figure).

        ideal_yspan
          if provided, can help the method select a better ymax to make sure
          all constraints fit.
        """

        # Compute the "natural" ymax
        annotation_height = self.determine_annotation_height(None)
        features_ymax = self.feature_level_height * (features_levels + 1)
        annotations_ymax = annotation_height * annotations_max_level
        if annotations_are_elevated:
            ymax = features_ymax + annotations_ymax
        else:
            ymax = max(features_ymax, annotations_ymax) + 1
        ymin = min(ax.get_ylim()[0], -0.5)

        # ymax could be even bigger if a "ideal_yspan" has been set.
        if (ideal_yspan is not None) and not (auto_figure_height):
            ymax = max(ideal_yspan + ymin, ymax)
        ax.set_ylim(ymin, ymax)
        if auto_figure_height:
            figure_width = ax.figure.get_size_inches()[0]
            ax.figure.set_size_inches(figure_width, 1 + 0.4 * ymax)
        ax.set_xticks(
            [
                t
                for t in ax.get_xticks()
                if t <= self.last_index and t >= self.first_index
            ]
        )
        if self.plots_indexing == "genbank":
            ax.set_xticklabels([int(i + 1) for i in ax.get_xticks()])
        return ideal_yspan / (ymax - ymin)

    @staticmethod
    def _get_ax_width(ax, unit="inch"):
        """Return the ax's width in 'inches' or 'pixel'."""
        transform = ax.figure.dpi_scale_trans.inverted()
        bbox = ax.get_window_extent().transformed(transform)
        width = bbox.width
        if unit == "pixel":
            width *= ax.figure.dpi
        return width

    def plot_feature(self, ax, feature, level, linewidth=1.0):
        """Create an Arrow Matplotlib patch with the feature's coordinates.

        The Arrow points in the direction of the feature's strand.
        If the feature has no direction (strand==0), the returned patch will
        simply be a rectangle.

        The x-coordinates of the patch are determined by the feature's
        `start` and `end` while the y-coordinates are determined by the `level`.
        """
        x1, x2 = feature.start, feature.end
        if feature.open_left:
            x1 -= 1
        if feature.open_right:
            x2 += 1
        if feature.strand == -1:
            x1, x2 = x2, x1
        x1, x2 = x1 - 0.5, x2 - 0.5

        is_undirected = feature.strand not in (-1, 1)
        head_is_cut = (feature.strand == 1 and feature.open_right) or (
            feature.strand == -1 and feature.open_left
        )
        if is_undirected or head_is_cut:
            head_length = 0.001
        else:
            width_pixel = self._get_ax_width(ax, unit="pixel")
            head_length = (
                0.5
                * width_pixel
                * feature.length
                / (ax.get_xlim()[1] - ax.get_xlim()[0])
            )
            head_length = min(head_length, 0.6 * feature.thickness)

        arrowstyle = mpatches.ArrowStyle.Simple(
            head_width=feature.thickness,
            tail_width=feature.thickness,
            head_length=head_length,
        )
        y = self.feature_level_height * level
        patch = mpatches.FancyArrowPatch(
            [x1, y],
            [x2, y],
            shrinkA=0.0,
            shrinkB=0.0,
            arrowstyle=arrowstyle,
            facecolor=feature.color,
            zorder=0,
            edgecolor=feature.linecolor,
            linewidth=feature.linewidth,
        )
        ax.add_patch(patch)
        return patch

    def autoselect_label_color(self, background_color):
        """Autselect a color for the label font.

        In the current method the label will be black on clear backrgounds,
        and white on dark backgrounds.
        """
        r, g, b = colorConverter.to_rgb(background_color)
        luminosity = 0.299 * r + 0.587 * g + 0.114 * b
        return "black" if (luminosity >= 0.5) else "white"

    def annotate_feature(
        self,
        ax,
        feature,
        level,
        inline=False,
        max_label_length=50,
        max_line_length=30,
        padding=0,
        indicate_strand_in_label=False,
    ):
        """Create a Matplotlib Text with the feature's label.

        The x-coordinates of the text are determined by the feature's
        `x_center` while the y-coordinates are determined by the `level`.

        The text is horizontally and vertically centered.

        The Arrow points in the direction of the feature's strand.
        If the feature has no direction (strand==0), the returned patch will
        simply be a rectangle.

        The x-coordinates of the patch are determined by the feature's
        `start` and `end` while the y-coordinates are determined by the `level`.
        """
        x, y = self.coordinates_in_plot(feature.x_center, level)
        label = feature.label
        if indicate_strand_in_label:
            if feature.strand == -1:
                label = "⇦" + label
            if feature.strand == 1:
                label = label + "⇨"

        if not inline:
            label = self._format_label(
                label,
                max_label_length=max_label_length,
                max_line_length=max_line_length,
            )
        nlines = len(label.split("\n"))
        fontdict = dict(**feature.fontdict)
        if "family" not in fontdict and (self.default_font_family is not None):
            fontdict["family"] = self.default_font_family
        if inline and ("color" not in fontdict):
            color = self.autoselect_label_color(background_color=feature.color)
            fontdict["color"] = color
        box_color = feature.box_color
        if box_color == "auto":
            box_color = self.default_box_color
        bbox = None
        if (box_color is not None) and not inline:
            bg_color = change_luminosity(feature.color, min_luminosity=0.95)
            bbox = dict(
                boxstyle="round",
                fc=bg_color if box_color == "auto" else box_color,
                ec="0.5",
                lw=feature.box_linewidth,
            )
        text = ax.text(
            x,
            y,
            label,
            horizontalalignment="center",
            verticalalignment="center",
            bbox=bbox,
            fontdict=fontdict,
            zorder=2,
        )
        x1, y1, x2, y2 = get_text_box(text)
        x1 -= padding
        x2 += padding
        overflowing = (x1 < feature.start) or (x2 > feature.end)
        return text, overflowing, nlines, (x1, x2), (y2 - y1)

    def place_annotation(
        self,
        feature,
        ax,
        level,
        annotate_inline,
        max_line_length,
        max_label_length,
        indicate_strand_in_label=False,
    ):
<<<<<<< HEAD
        """Place an annotation in the figure.

        Decide on inline vs. outline.
=======
        """ "Place an annotation in the figure. Decide on inline vs. outline.
>>>>>>> b5615883

        Parameters
        ----------
        feature
            Graphic feature to place in the figure.
        ax
            Matplotlib ax in which to place the feature.
        level
            level at which the annotation should be placed.
        annotate_inline
            If true, the plotter will attempt to annotate inline, and fall back
            to outline annotation.
        max_line_length
            If an annotation label's length exceeds this number the label will
            wrap over several lines.
        max_label_length,
            If an annotation label's length exceeds this number the label will
            be cut with an ellipsis (...).
        indicate_strand_in_label
            If True, then the label will be represented as "<= label" or
            "label =>" with an arrow representing the strand.
        """
        padding = self.compute_padding(ax)
        if annotate_inline:
            # FIRST ATTEMPT TO ANNOTATE INSIDE THE FEATURE. CHECK FOR OVERFLOW
            text, overflowing, lines, (x1, x2), height = self.annotate_feature(
                ax=ax,
                feature=feature,
                level=level,
                inline=True,
                padding=padding,
                max_label_length=max_label_length,
                max_line_length=max_line_length,
                indicate_strand_in_label=indicate_strand_in_label,
            )

            # IF OVERFLOW, REMOVE THE TEXT AND PLACE IT AGAIN, OUTLINE.
            if overflowing:
                text.remove()
                text, _, lines, (x1, x2), height = self.annotate_feature(
                    ax=ax,
                    feature=feature,
                    level=level,
                    inline=False,
                    padding=padding,
                    max_label_length=max_label_length,
                    max_line_length=max_line_length,
                    indicate_strand_in_label=indicate_strand_in_label,
                )
            return text, overflowing, lines, (x1, x2), height
        else:
            return self.annotate_feature(
                ax=ax, feature=feature, level=level, padding=padding
            )

    def plot(
        self,
        ax=None,
        figure_width=8,
        draw_line=True,
        with_ruler=True,
        ruler_color=None,
        plot_sequence=False,
        annotate_inline=True,
        max_label_length=50,
        max_line_length=30,
        level_offset=0,
        strand_in_label_threshold="default",
        elevate_outline_annotations="default",
        x_lim=None,
        figure_height=None,
        sequence_params=None,
    ):
        """Plot all the features in the same Matplotlib ax.

        Parameters
        ----------

        ax
          The Matplotlib ax on which to plot the graphic record. If None is
          provided, a new figure and ax is generated, the ax is returned at
          the end.

        figure_width
          Width of the figure (only if no ax was provided and a new figure is
          created) in inches.

        draw_line
          If True, a base line representing the sequence will be drawn.

        with_ruler
          If true, the sequence indices will be indicated at regular intervals.

        ruler_color
          Ruler color.

        plot_sequence
          If True and the graphic record has a "sequence" attribute set, the
          sequence will be displayed below the base line.

        annotate_inline
          If true, some feature labels will be displayed inside their
          corresponding feature if there is sufficient space.

        max_label_length
          If an annotation label's length exceeds this number the label will
          be cut with an ellipsis (...).

        max_line_length
          If an annotation label's length exceeds this number the label will
          wrap over several lines.

        level_offset
          All features and annotations will be pushed up by "level_offset". Can
          be useful when plotting several sets of features successively on a
          same ax.

        strand_in_label_pixel_threshold
          Number N such that, when provided, every feature with a graphical
          width in pixels below N will have its strand indicated in the label
          by an a left/right arrow.

        elevate_outline_annotations
          If true, every text annotation will be above every feature. If false,
          text annotations will be as close as possible to the features.

        x_lim
          Horizontal axis limits to be set at the end.

        figure_height
          Figure height.

        sequence_params
          parameters for plot_sequence.
        """

        if elevate_outline_annotations == "default":
            default = self.default_elevate_outline_annotations
            elevate_outline_annotations = default
        if strand_in_label_threshold == "default":
            default = self.default_strand_in_label_threshold
            strand_in_label_threshold = default

        features_levels = compute_features_levels(self.features)

        for f in features_levels:
            features_levels[f] += level_offset
        max_level = (
            1 if (features_levels == {}) else max(1, max(features_levels.values()))
        )
        auto_figure_height = (ax is None) and (figure_height is None)
        if ax is None:
            height = figure_height or max_level
            fig, ax = plt.subplots(1, figsize=(figure_width, height))

        def strand_in_label(f):
            """Anything under 0.1 inches in the figure."""
            if strand_in_label_threshold is None:
                return False
            width_pixel = self._get_ax_width(ax, unit="pixel")
            f_pixels = 1.0 * width_pixel * f.length / self.sequence_length
            return f_pixels < strand_in_label_threshold

        self.initialize_ax(ax, draw_line=draw_line, with_ruler=with_ruler)
        if x_lim is not None:
            ax.set_xlim(*x_lim)
        overflowing_annotations = []
        renderer = ax.figure.canvas.get_renderer()
        bbox = ax.get_window_extent(renderer)
        ax_height = bbox.height
        ideal_yspan = 0

        # sorting features from larger to smaller to make smaller features
        # appear "on top" of smaller ones, in case it happens. May be useless
        # now.
        sorted_features_levels = sorted(
            features_levels.items(), key=lambda o: -o[0].length
        )
        for feature, level in sorted_features_levels:
            self.plot_feature(ax=ax, feature=feature, level=level)
            if feature.label is None:
                continue
            (
                text,
                overflowing,
                nlines,
                (
                    x1,
                    x2,
                ),
                height,
            ) = self.place_annotation(
                feature=feature,
                ax=ax,
                level=level,
                annotate_inline=annotate_inline,
                max_line_length=max_line_length,
                max_label_length=max_label_length,
                indicate_strand_in_label=strand_in_label(feature),
            )
            line_height = height / nlines
            n_text_lines_in_axis = ax_height / line_height
            min_y_height = self.min_y_height_of_text_line
            feature_ideal_span = min_y_height * n_text_lines_in_axis
            ideal_yspan = max(ideal_yspan, feature_ideal_span)
            if overflowing or not annotate_inline:
                # trick here: we are representing text annotations as
                # GraphicFeatures so we can place them using
                # compute_features_levels().
                # We are also storing all the info necessary for label plotting
                # in these pseudo-graphic-features.
                overflowing_annotations.append(
                    GraphicFeature(
                        start=x1,
                        end=x2,
                        feature=feature,
                        text=text,
                        feature_level=level,
                        nlines=nlines,
                        color=feature.color,
                        label_link_color=feature.label_link_color,
                    )
                )

        # There are two ways to plot annotations: evelated, all above all the
        # graphic feature. Or at the same levels as the graphic features (
        # every annotation above its respective feature, but some annotations
        # can be below some features).
        if elevate_outline_annotations:

            base_feature = GraphicFeature(
                start=-self.sequence_length,
                end=self.sequence_length,
                fixed_level=0,
                nlines=1,
                is_base=True,
            )
            overflowing_annotations.append(base_feature)
            annotations_levels = compute_features_levels(overflowing_annotations)
        else:
            for f in self.features:
                f.data.update(dict(nlines=1, fixed_level=features_levels[f]))
            annotations_levels = compute_features_levels(
                overflowing_annotations + self.features
            )
            annotations_levels = {
                f: annotations_levels[f] for f in overflowing_annotations
            }

        max_annotations_level = max([0] + list(annotations_levels.values()))
        annotation_height = self.determine_annotation_height(max_level)
        annotation_height = max(self.min_y_height_of_text_line, annotation_height)
        labels_data = {}
        for feature, level in annotations_levels.items():
            if "is_base" in feature.data:
                continue
            text = feature.data["text"]
            x, y = text.get_position()
            if elevate_outline_annotations:
                new_y = (max_level) * self.feature_level_height + (
                    level
                ) * annotation_height
            else:
                new_y = annotation_height * level
            text.set_position((x, new_y))
            fx, fy = self.coordinates_in_plot(
                feature.data["feature"].x_center, feature.data["feature_level"]
            )

            # PLOT THE LABEL-TO-FEATURE LINK
            link_color = feature.label_link_color
            if link_color == "auto":
                link_color = change_luminosity(feature.color, luminosity=0.2)
            ax.plot([x, fx], [new_y, fy], c=link_color, lw=0.5, zorder=-10)
            labels_data[feature.data["feature"]] = dict(
                feature_y=fy, annotation_y=new_y
            )

        if plot_sequence:
            self.plot_sequence(ax, **(sequence_params or {}))

        self.finalize_ax(
            ax=ax,
            features_levels=max([1] + list(features_levels.values())),
            annotations_max_level=max_annotations_level,
            auto_figure_height=auto_figure_height,
            ideal_yspan=ideal_yspan,
            annotations_are_elevated=elevate_outline_annotations,
        )
        return ax, (features_levels, labels_data)

    def plot_legend(
        self, ax, allow_ambiguity=False, include_edge=True, **legend_kwargs
    ):
        handles = []
        features_parameters = {}
        for feature in self.features:
            text = feature.legend_text
            if text is None:
                continue
            parameters = dict(
                label=text,
                facecolor=feature.color,
                edgecolor="black",
            )
            if include_edge:
                parameters.update(
                    dict(
                        linewidth=feature.linewidth,
                        edgecolor=feature.linecolor,
                    )
                )
            if text in features_parameters:
                previous_parameters = features_parameters[text]
                if (not allow_ambiguity) and any(
                    [parameters[k] != previous_parameters[k] for k in parameters]
                ):
                    raise ValueError("Cannot generate an unambiguous legend as two")
                continue
            features_parameters[text] = parameters
            handles.append(Patch(**parameters))
        ax.legend(handles=handles, **legend_kwargs)


def change_luminosity(color, luminosity=None, min_luminosity=None, factor=None):
    """Return a version of the color with different luminosity.

    Parameters
    ----------

    color
      A color in any Matplotlib-compatible format such as "white", "w",
      (1,1,1), "#ffffff", etc.

    luminosity
      A float in 0-1. If provided, the returned color has this level of
      luminosity.

    factor
      Only used if `luminosity` is not set. Positive factors increase
      luminosity and negative factors decrease it. More precisely, the
      luminosity of the new color is L^(-factor), where L is the current
      luminosity, between 0 and 1.
    """
    r, g, b = colorConverter.to_rgb(color)
    h, l, s = colorsys.rgb_to_hls(r, g, b)
    new_l = l
    if luminosity is not None:
        new_l = luminosity
    if factor is not None:
        new_l = l ** (-factor)
    if min_luminosity is not None:
        new_l = max(new_l, min_luminosity)

    return colorsys.hls_to_rgb(h, new_l, s)


def get_text_box(text, margin=0):
    """Return the coordinates of a Matplotlib Text.

    `text` is a Matplotlib text obtained with ax.text().
    This returns `(x1,y1, x2, y2)` where (x1,y1) is the lower left corner
    and (x2, y2) is the upper right corner of the text, in data coordinates.
    If a margin m is supplied, the returned result is (x1-m, y1-m, x2+m, y2+m).
    """
    renderer = text.axes.figure.canvas.get_renderer()
    bbox = text.get_window_extent(renderer)  # bounding box
    __x1, y1, __x2, y2 = bbox.get_points().flatten()
    bbox = bbox.transformed(text.axes.transData.inverted())
    x1, __y1, x2, __y2 = bbox.get_points().flatten()
    return [x1, y1, x2, y2]<|MERGE_RESOLUTION|>--- conflicted
+++ resolved
@@ -279,13 +279,9 @@
         max_label_length,
         indicate_strand_in_label=False,
     ):
-<<<<<<< HEAD
         """Place an annotation in the figure.
 
         Decide on inline vs. outline.
-=======
-        """ "Place an annotation in the figure. Decide on inline vs. outline.
->>>>>>> b5615883
 
         Parameters
         ----------
